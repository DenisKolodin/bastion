--- conflicted
+++ resolved
@@ -39,10 +39,6 @@
 libc = "0.2"
 num_cpus = "1.10"
 pin-utils = "0.1.0-alpha.4"
-<<<<<<< HEAD
-lightproc = { version = "= 0.3.4", "path" = "../lightproc" }
-=======
->>>>>>> 61a980c6
 
 # Allocator
 numanji = { version = "^0.1", optional = true, default-features = false }
