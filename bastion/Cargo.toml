--- conflicted
+++ resolved
@@ -48,10 +48,6 @@
 futures-timer = "3.0.0"
 fxhash = "0.2"
 lazy_static = "1.4"
-<<<<<<< HEAD
-lightproc = { version = "= 0.3.4", path = "../lightproc" }
-=======
->>>>>>> 61a980c6
 log = "0.4"
 # TODO: https://github.com/cogciprocate/qutex/pull/5
 # TODO: https://github.com/cogciprocate/qutex/pull/6
